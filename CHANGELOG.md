<<<<<<< HEAD
## 4.10.0
  - Feat: added ecs_compatibility + event_factory support [#149](https://github.com/logstash-plugins/logstash-input-elasticsearch/pull/149)
=======
## 4.9.2
  - Fix: a regression (in LS 7.14.0) where due the elasticsearch client update (from 5.0.5 to 7.5.0) the `Authorization` 
    header isn't passed, this leads to the plugin not being able to leverage `user`/`password` credentials set by the user.
    [#153](https://github.com/logstash-plugins/logstash-input-elasticsearch/pull/153)
>>>>>>> bef88cc2

## 4.9.1
  - [DOC] Replaced hard-coded links with shared attributes [#143](https://github.com/logstash-plugins/logstash-input-elasticsearch/pull/143)
  - [DOC] Added missing quote to docinfo_fields example [#145](https://github.com/logstash-plugins/logstash-input-elasticsearch/pull/145)

## 4.9.0
  - Added `target` option, allowing the hit's source to target a specific field instead of being expanded at the root of the event. This allows the input to play nicer with the Elastic Common Schema when the input does not follow the schema. [#117](https://github.com/logstash-plugins/logstash-input-elasticsearch/issues/117)

## 4.8.3
  - [DOC] Fixed links to restructured Logstash-to-cloud docs [#139](https://github.com/logstash-plugins/logstash-input-elasticsearch/pull/139)

## 4.8.2
  - [DOC] Document the permissions required in secured clusters [#137](https://github.com/logstash-plugins/logstash-input-elasticsearch/pull/137)

## 4.8.1
  - Fixed connection error when using multiple `slices`. [#133](https://github.com/logstash-plugins/logstash-input-elasticsearch/issues/133)

## 4.8.0
  - Added the ability to configure connection-, request-, and socket-timeouts with `connect_timeout_seconds`, `request_timeout_seconds`, and `socket_timeout_seconds` [#121](https://github.com/logstash-plugins/logstash-input-elasticsearch/issues/121)

## 4.7.1
  - [DOC] Updated sliced scroll link to resolve to correct location after doc structure change [#135](https://github.com/logstash-plugins/logstash-input-elasticsearch/pull/135)
  - [DOC] Added usage example of docinfo metadata [#98](https://github.com/logstash-plugins/logstash-input-elasticsearch/pull/98)

## 4.7.0
  - Added api_key support [#131](https://github.com/logstash-plugins/logstash-input-elasticsearch/pull/131)

## 4.6.2
  - Added scroll clearing and better handling of scroll expiration [#128](https://github.com/logstash-plugins/logstash-input-elasticsearch/pull/128)

## 4.6.1
  - [DOC] Removed outdated compatibility notice [#124](https://github.com/logstash-plugins/logstash-input-elasticsearch/pull/124)

## 4.6.0
  - Feat: added option to specify proxy for ES [#114](https://github.com/logstash-plugins/logstash-input-elasticsearch/pull/114)

## 4.5.0
  - Feat: Added support for cloud_id / cloud_auth configuration [#112](https://github.com/logstash-plugins/logstash-input-elasticsearch/pull/112)

## 4.4.0
  - Changed Elasticsearch Client transport to use Manticore [#111](https://github.com/logstash-plugins/logstash-input-elasticsearch/pull/111) 

## 4.3.3
  - Loosen restrictions on Elasticsearch gem [#110](https://github.com/logstash-plugins/logstash-input-elasticsearch/pull/110)

## 4.3.2
  - Fixed broken link to Elasticsearch Reference  [#106](https://github.com/logstash-plugins/logstash-input-elasticsearch/pull/106)

## 4.3.1
  - Fixed deeplink to Elasticsearch Reference  [#103](https://github.com/logstash-plugins/logstash-input-elasticsearch/pull/103)

## 4.3.0
  - Added managed slice scrolling with `slices` option

## 4.2.1
  - Docs: Set the default_codec doc attribute.

## 4.2.0
  - Docs: Deprecate `document_type`
  - Add support for scheduling periodic execution of the query #81

## 4.1.1
  - Update gemspec summary

## 4.1.0
 - Enable use of docinfo (@metadata) fields in `add_field` decorations

## 4.0.6
  - Docs: Fix link syntax

## 4.0.5
  - Fix some documentation issues

## 4.0.3
  - Docs: Add requirement to use version 4.0.2 or higher to support sending Content-Type headers
  - Fix scrolling to use json bodies in the requests (this makes scrolling not work in ES 1.x)

## 4.0.2
  - Bump ES client to 5.0.2 to get content-type: json behavior
  - Revert unneeded manticore change 

## 4.0.1
  - Switch internal HTTP client to support TLSv1.2
  - Upgrade ES client internally to better support ES 5.x

## 4.0.0
  - Remove `scan` from list of options as this is no longer allowed in
    Elasticsearch 5.0.
  - Change default query to sort by \_doc, as this replicates the `scan`
    behavior
  - Improve documentation to show sort by \_doc, and how to add it to custom
    queries.
    
## 3.0.2
  - Relax constraint on logstash-core-plugin-api to >= 1.60 <= 2.99

## 3.0.1
  - Republish all the gems under jruby.
## 3.0.0
  - Update the plugin to the version 2.0 of the plugin api, this change is required for Logstash 5.0 compatibility. See https://github.com/elastic/logstash/issues/5141
# 2.0.5
  - Depend on logstash-core-plugin-api instead of logstash-core, removing the need to mass update plugins on major releases of logstash
# 2.0.4
  - New dependency requirements for logstash-core for the 5.0 release
## 2.0.3
 - Refactored field references and cleanups

## 2.0.0
 - Plugins were updated to follow the new shutdown semantic, this mainly allows Logstash to instruct input plugins to terminate gracefully,
   instead of using Thread.raise on the plugins' threads. Ref: https://github.com/elastic/logstash/pull/3895
 - Dependency on logstash-core update to 2.0

## 1.0.2 (September 3 - 2015)
 - fix scan/scroll response handling

## 1.0.1
 - refactor request logic into own method (better memory gc perf)<|MERGE_RESOLUTION|>--- conflicted
+++ resolved
@@ -1,12 +1,11 @@
-<<<<<<< HEAD
 ## 4.10.0
   - Feat: added ecs_compatibility + event_factory support [#149](https://github.com/logstash-plugins/logstash-input-elasticsearch/pull/149)
-=======
+
 ## 4.9.2
   - Fix: a regression (in LS 7.14.0) where due the elasticsearch client update (from 5.0.5 to 7.5.0) the `Authorization` 
     header isn't passed, this leads to the plugin not being able to leverage `user`/`password` credentials set by the user.
     [#153](https://github.com/logstash-plugins/logstash-input-elasticsearch/pull/153)
->>>>>>> bef88cc2
+
 
 ## 4.9.1
   - [DOC] Replaced hard-coded links with shared attributes [#143](https://github.com/logstash-plugins/logstash-input-elasticsearch/pull/143)
