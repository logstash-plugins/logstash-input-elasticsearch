#!/bin/bash

env

set -ex

export PATH=$BUILD_DIR/gradle/bin:$PATH

# CentOS 7 using curl defaults does not enable TLSv1.3
CURL_OPTS="-k --tlsv1.2 --tls-max 1.3"

wait_for_es() {
  es_url="http://elasticsearch:9200"
  if [[ "$SECURE_INTEGRATION" == "true" ]]; then
    es_url="https://elasticsearch:9200"
  fi
  count=120
  while ! curl $CURL_OPTS $es_url && [[ $count -ne 0 ]]; do
    count=$(( $count - 1 ))
    [[ $count -eq 0 ]] && return 1
    sleep 1
  done
  echo $(curl $CURL_OPTS -v $ES_URL)

  return 0
}

if [[ "$INTEGRATION" != "true" ]]; then
  jruby -rbundler/setup -S rspec -fd --tag ~integration --tag ~secure_integration spec/inputs
else
  if [[ "$SECURE_INTEGRATION" == "true" ]]; then
    extra_tag_args="--tag secure_integration"
  else
    extra_tag_args="--tag ~secure_integration --tag integration"
  fi

  echo "Waiting for elasticsearch to respond..."
  wait_for_es
<<<<<<< HEAD
  echo "Elasticsearch is Up !"
  bundle exec rspec -fd $extra_tag_args --tag es_version:$ELASTIC_STACK_VERSION spec/inputs/integration
=======
  jruby -rbundler/setup -S rspec -fd $extra_tag_args --tag es_version:$ELASTIC_STACK_VERSION spec/inputs/integration
>>>>>>> 8385b2eb
fi<|MERGE_RESOLUTION|>--- conflicted
+++ resolved
@@ -36,10 +36,6 @@
 
   echo "Waiting for elasticsearch to respond..."
   wait_for_es
-<<<<<<< HEAD
   echo "Elasticsearch is Up !"
-  bundle exec rspec -fd $extra_tag_args --tag es_version:$ELASTIC_STACK_VERSION spec/inputs/integration
-=======
   jruby -rbundler/setup -S rspec -fd $extra_tag_args --tag es_version:$ELASTIC_STACK_VERSION spec/inputs/integration
->>>>>>> 8385b2eb
 fi