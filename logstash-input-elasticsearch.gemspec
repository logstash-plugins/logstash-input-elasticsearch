Gem::Specification.new do |s|

  s.name            = 'logstash-input-elasticsearch'
<<<<<<< HEAD
  s.version         = '4.10.0'
=======
  s.version         = '4.9.3'
>>>>>>> 7b860c3f
  s.licenses        = ['Apache License (2.0)']
  s.summary         = "Reads query results from an Elasticsearch cluster"
  s.description     = "This gem is a Logstash plugin required to be installed on top of the Logstash core pipeline using $LS_HOME/bin/logstash-plugin install gemname. This gem is not a stand-alone program"
  s.authors         = ["Elastic"]
  s.email           = 'info@elastic.co'
  s.homepage        = "http://www.elastic.co/guide/en/logstash/current/index.html"
  s.require_paths = ["lib"]

  # Files
  s.files = Dir["lib/**/*","spec/**/*","*.gemspec","*.md","CONTRIBUTORS","Gemfile","LICENSE","NOTICE.TXT", "vendor/jar-dependencies/**/*.jar", "vendor/jar-dependencies/**/*.rb", "VERSION", "docs/**/*"]

  # Tests
  s.test_files = s.files.grep(%r{^(test|spec|features)/})

  # Special flag to let us know this is actually a logstash plugin
  s.metadata = { "logstash_plugin" => "true", "logstash_group" => "input" }

  # Gem dependencies
  s.add_runtime_dependency "logstash-core-plugin-api", ">= 1.60", "<= 2.99"
  s.add_runtime_dependency 'logstash-mixin-ecs_compatibility_support', '~> 1.3'
  s.add_runtime_dependency 'logstash-mixin-event_support', '~> 1.0'
  s.add_runtime_dependency "logstash-mixin-validator_support", '~> 1.0'

  s.add_runtime_dependency 'elasticsearch', '>= 5.0.5' # LS >= 6.7 and < 7.14 all used version 5.0.5

  s.add_runtime_dependency 'tzinfo'
  s.add_runtime_dependency 'tzinfo-data'
  s.add_runtime_dependency 'rufus-scheduler'
<<<<<<< HEAD
  s.add_runtime_dependency 'manticore', "~> 0.6"

  s.add_development_dependency 'logstash-codec-plain'
=======
  s.add_runtime_dependency 'manticore', ">= 0.7.1"
>>>>>>> 7b860c3f
  s.add_development_dependency 'faraday', "~> 0.15.4"
  s.add_development_dependency 'logstash-devutils'
  s.add_development_dependency 'timecop'
end<|MERGE_RESOLUTION|>--- conflicted
+++ resolved
@@ -1,11 +1,7 @@
 Gem::Specification.new do |s|
 
   s.name            = 'logstash-input-elasticsearch'
-<<<<<<< HEAD
   s.version         = '4.10.0'
-=======
-  s.version         = '4.9.3'
->>>>>>> 7b860c3f
   s.licenses        = ['Apache License (2.0)']
   s.summary         = "Reads query results from an Elasticsearch cluster"
   s.description     = "This gem is a Logstash plugin required to be installed on top of the Logstash core pipeline using $LS_HOME/bin/logstash-plugin install gemname. This gem is not a stand-alone program"
@@ -34,13 +30,9 @@
   s.add_runtime_dependency 'tzinfo'
   s.add_runtime_dependency 'tzinfo-data'
   s.add_runtime_dependency 'rufus-scheduler'
-<<<<<<< HEAD
-  s.add_runtime_dependency 'manticore', "~> 0.6"
+  s.add_runtime_dependency 'manticore', ">= 0.7.1"
 
   s.add_development_dependency 'logstash-codec-plain'
-=======
-  s.add_runtime_dependency 'manticore', ">= 0.7.1"
->>>>>>> 7b860c3f
   s.add_development_dependency 'faraday', "~> 0.15.4"
   s.add_development_dependency 'logstash-devutils'
   s.add_development_dependency 'timecop'
