Gem::Specification.new do |s|

  s.name            = 'logstash-input-elasticsearch'
<<<<<<< HEAD
  s.version         = '4.10.0'
=======
  s.version         = '4.9.2'
>>>>>>> bef88cc2
  s.licenses        = ['Apache License (2.0)']
  s.summary         = "Reads query results from an Elasticsearch cluster"
  s.description     = "This gem is a Logstash plugin required to be installed on top of the Logstash core pipeline using $LS_HOME/bin/logstash-plugin install gemname. This gem is not a stand-alone program"
  s.authors         = ["Elastic"]
  s.email           = 'info@elastic.co'
  s.homepage        = "http://www.elastic.co/guide/en/logstash/current/index.html"
  s.require_paths = ["lib"]

  # Files
  s.files = Dir["lib/**/*","spec/**/*","*.gemspec","*.md","CONTRIBUTORS","Gemfile","LICENSE","NOTICE.TXT", "vendor/jar-dependencies/**/*.jar", "vendor/jar-dependencies/**/*.rb", "VERSION", "docs/**/*"]

  # Tests
  s.test_files = s.files.grep(%r{^(test|spec|features)/})

  # Special flag to let us know this is actually a logstash plugin
  s.metadata = { "logstash_plugin" => "true", "logstash_group" => "input" }

  # Gem dependencies
  s.add_runtime_dependency "logstash-core-plugin-api", ">= 1.60", "<= 2.99"
  s.add_runtime_dependency 'logstash-mixin-ecs_compatibility_support', '~> 1.3'
  s.add_runtime_dependency 'logstash-mixin-event_support', '~> 1.0'
  s.add_runtime_dependency "logstash-mixin-validator_support", '~> 1.0'

<<<<<<< HEAD
  s.add_runtime_dependency 'elasticsearch', '>= 5.0.3'
=======
  s.add_runtime_dependency 'elasticsearch', '>= 5.0.5' # LS >= 6.7 and < 7.14 all used version 5.0.5

  s.add_runtime_dependency 'logstash-codec-json'
  s.add_runtime_dependency 'sequel'
>>>>>>> bef88cc2
  s.add_runtime_dependency 'tzinfo'
  s.add_runtime_dependency 'tzinfo-data'
  s.add_runtime_dependency 'rufus-scheduler'
  s.add_runtime_dependency 'manticore', "~> 0.6"
<<<<<<< HEAD

  s.add_development_dependency 'logstash-codec-plain'
=======
  s.add_development_dependency 'faraday', "~> 0.15.4"
>>>>>>> bef88cc2
  s.add_development_dependency 'logstash-devutils'
  s.add_development_dependency 'timecop'
end<|MERGE_RESOLUTION|>--- conflicted
+++ resolved
@@ -1,11 +1,7 @@
 Gem::Specification.new do |s|
 
   s.name            = 'logstash-input-elasticsearch'
-<<<<<<< HEAD
   s.version         = '4.10.0'
-=======
-  s.version         = '4.9.2'
->>>>>>> bef88cc2
   s.licenses        = ['Apache License (2.0)']
   s.summary         = "Reads query results from an Elasticsearch cluster"
   s.description     = "This gem is a Logstash plugin required to be installed on top of the Logstash core pipeline using $LS_HOME/bin/logstash-plugin install gemname. This gem is not a stand-alone program"
@@ -29,24 +25,15 @@
   s.add_runtime_dependency 'logstash-mixin-event_support', '~> 1.0'
   s.add_runtime_dependency "logstash-mixin-validator_support", '~> 1.0'
 
-<<<<<<< HEAD
-  s.add_runtime_dependency 'elasticsearch', '>= 5.0.3'
-=======
   s.add_runtime_dependency 'elasticsearch', '>= 5.0.5' # LS >= 6.7 and < 7.14 all used version 5.0.5
 
-  s.add_runtime_dependency 'logstash-codec-json'
-  s.add_runtime_dependency 'sequel'
->>>>>>> bef88cc2
   s.add_runtime_dependency 'tzinfo'
   s.add_runtime_dependency 'tzinfo-data'
   s.add_runtime_dependency 'rufus-scheduler'
   s.add_runtime_dependency 'manticore', "~> 0.6"
-<<<<<<< HEAD
 
   s.add_development_dependency 'logstash-codec-plain'
-=======
   s.add_development_dependency 'faraday', "~> 0.15.4"
->>>>>>> bef88cc2
   s.add_development_dependency 'logstash-devutils'
   s.add_development_dependency 'timecop'
 end